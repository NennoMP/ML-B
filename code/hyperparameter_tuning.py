import random

import numpy as np

from itertools import product
from math import log10

from training.solver import Solver


ALLOWED_RANDOM_SEARCH_PARAMS = ['log', 'int', 'float', 'item']


def findBestConfig(model_fn, train_data, train_labels, val_data, val_labels, configs, TARGET, EPOCHS, PATIENCE):
    """
    Get a list of hyperparameter configs for grid/random search, trains a model on all configs 
    and returns the one performing best on validation set according to specific TARGET metric.
    """

    if TARGET == 'loss' or TARGET == 'mean_euclidean_error':
        mode = 'min'
        best_target = float('inf')
    elif TARGET == 'accuracy':
        mode = 'max'
        best_target = float('-inf')
    else:
        raise ValueError(f"Unsupported TARGET value: {TARGET}. Try 'loss', 'accuracy' or 'mean_euclidean_error'!'")
    
    best_config = None
    best_model = None
    results = []
    
    for i in range(len(configs)):
        print("\nEvaluating Config #{} [of {}]:\n".format((i+1), len(configs)), configs[i])
        
        print(type(configs[i]['batch_size']))
        
        model = model_fn(configs[i])
        solver = Solver(model, train_data, train_labels, val_data, val_labels, TARGET, **configs[i])
        solver.train(epochs=EPOCHS, patience=PATIENCE, batch_size=configs[i]['batch_size'])
        results.append(solver.best_model_stats)
        
        if mode == 'max':
            if solver.best_model_stats[f'val_{TARGET}'] > best_target:
                best_target, best_model, best_config = solver.best_model_stats[f'val_{TARGET}'], model, configs[i]
        else:
            if solver.best_model_stats[f'val_{TARGET}'] < best_target:
                best_target, best_model, best_config = solver.best_model_stats[f'val_{TARGET}'], model, configs[i]

    print(f"\nSearch done. Best (val) {f'val_{TARGET}'} = {best_target}")
    print("Best Config:", best_config)
    return best_model, best_config, list(zip(configs, results))


######################################
# GRID SEARCH
######################################
def grid_search(model_fn, train_data, train_labels, val_data, val_labels,
                grid_search_spaces, TARGET, EPOCHS=100, PATIENCE=50):
    """
    A simple grid search based on nested loops to tune learning rate and
    regularization strengths.
    Keep in mind that you should not use grid search for higher-dimensional
    parameter tuning, as the search space explodes quickly.

    Required arguments:
        - model_fn: a function returning a model object

        - train_data: training data
        - train_labels: training gtc labels
        
        - val_data: validation data
        - val_labels: validation gtc labels
            
        - grid_search_spaces: a dictionary where every key corresponds to a
            to-tune-hyperparameter and every value contains an interval or 
            a list of possible values to test.
    
    Optional arguments:
        - TARGET: target metric for optimization. Allowed choices are 'loss' or 'accuracy'
        - EPOCHS: number of epochs each model will be trained on
        - PATIENCE: when to stop early the training process
    """
    configs = []

    # More general implementation using itertools
    for instance in product(*grid_search_spaces.values()):
        configs.append(dict(zip(grid_search_spaces.keys(), instance)))

    return findBestConfig(model_fn, train_data, train_labels, val_data, val_labels,
                          configs, TARGET, EPOCHS, PATIENCE)

def grid_search_top_configs(results, top=5):
    """"
    Utility function to print a report for the top <top> results of a GridSearchCV the results of a GridSearchCV. 
    Returns a dictionary with the <top> configurations and their results.
    
    Required arguments:
    - results: a GridSearchCV.cv_results_ instance containing the grid search results
    
    Optional arguments:
    - top: the best configurations to store/print
    """
    
    best_configs = {}
    candidates = [candidate for candidate in np.argsort(results['rank_test_score'])[:top]]
    for rank, candidate in enumerate(candidates):
        print(f"Model rank {rank+1} - Config: {results['params'][candidate]}")
        print(f"Mean score {results['mean_test_score'][candidate]:.4f} - Std score: {results['std_test_score'][candidate]:.4f}\n")
        best_configs[rank + 1] = {
            'config': results['params'][candidate],
            'Mean score': round(results['mean_test_score'][candidate], 4),
            'Std score': round(results['std_test_score'][candidate], 4)
        }
        
<<<<<<< HEAD
    return best_configs


######################################
# RANDOM SEARCH
######################################
def sample_hparams_spaces(search_spaces, trial=None):
    """"
    Takes search spaces for random search as input, samples 
    accordingly from these spaces and returns the sampled hyper-params as a config-object,
    which will be used to construct solver and/or model.
    
    Args:
    - search_spaces: hparams intervals for tuning
    
    Optional:
    - trial: if provided, use Bayesian suggestions, otherwise sample randomly
    """
    
    config = {}
    for key, (values, mode) in search_spaces.items():
        if mode == "float":
            config[key] = (
                trial.suggest_float(key, values[0], values[1]) if trial
                else random.uniform(values[0], values[1])
            )
        elif mode == "int":
            config[key] = (
                trial.suggest_int(key, values[0], values[1]) if trial
                else np.random.randint(values[0], values[1])
            )
        elif mode == "item":
            config[key] = (
                trial.suggest_categorical(key, values) if trial
                else np.random.choice(values)
            )
        elif mode == "log":
            if trial:
                config[key] = trial.suggest_float(key, values[0], values[1], log=True)
            else:
                log_min, log_max = np.log(values)
                config[key] = np.exp(np.random.uniform(log_min, log_max))

    return config

def random_search(model_fn, train_data, train_labels, val_data, val_labels, 
                  random_search_spaces, TARGET='val_loss', NUM_SEARCH=20, EPOCHS=30, PATIENCE=5):
    """
    Samples NUM_SEARCH hyper parameter sets within the provided search spaces
    and returns the best model.
    
    Required arguments:
        - model_fn: a function returning a model object

        - train_data: training data
        - train_labels: training gtc labels
        
        - val_data: validation data
        - val_labels: validation gtc labels
            
        - random_search_spaces: a dictionary where every key corresponds to a
            to-tune-hyperparameter and every value contains an interval or a list of possible
            values to test.
    
    Optional arguments:
        - TARGET: target metric for optimization. Allowed choices are 'val_loss' or 'val_avg_f1'
        - NUM_SEARCH: number of configurations to test
        - EPOCHS: number of epochs each model will be trained on
        - PATIENCE: when to stop early the training process
    """
    
    configs = []
    for _ in range(NUM_SEARCH):
        configs.append(sample_hparams_spaces(random_search_spaces))

    return findBestConfig(model_fn, train_data, train_labels, val_data, val_labels, configs, TARGET, EPOCHS, PATIENCE)
=======
    return best_configs, candidates
>>>>>>> b73a475c
<|MERGE_RESOLUTION|>--- conflicted
+++ resolved
@@ -113,7 +113,6 @@
             'Std score': round(results['std_test_score'][candidate], 4)
         }
         
-<<<<<<< HEAD
     return best_configs
 
 
@@ -189,7 +188,4 @@
     for _ in range(NUM_SEARCH):
         configs.append(sample_hparams_spaces(random_search_spaces))
 
-    return findBestConfig(model_fn, train_data, train_labels, val_data, val_labels, configs, TARGET, EPOCHS, PATIENCE)
-=======
-    return best_configs, candidates
->>>>>>> b73a475c
+    return findBestConfig(model_fn, train_data, train_labels, val_data, val_labels, configs, TARGET, EPOCHS, PATIENCE)